--- conflicted
+++ resolved
@@ -31,23 +31,12 @@
         Assumes we're starting with a lasio well object.
         """
         params = {}
-<<<<<<< HEAD
-        params['country'] = well['CTRY'].value
-        params['lat'] = well['LATI'].value
-        params['lon'] = well['LONG'].value
-        params['datum'] = well['GDAT'].value
-        params['section'] = well['SECT'].value
-        params['range'] = well['RANG'].value
-        params['township'] = well['TOWN'].value
-        return cls(params)
-
-
-
-=======
         for field, (_, code) in las_fields['location'].items():
             params[field] = utils.lasio_get(well,
                                             code,
                                             remap=remap,
                                             funcs=funcs)
         return cls(params)
->>>>>>> 82e5560b
+
+
+
